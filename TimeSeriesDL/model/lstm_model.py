"""This module contains a straightfowrad LSTM model."""

from datetime import datetime
from typing import Tuple
import torch
from torch.utils.tensorboard import SummaryWriter
from torch.optim.lr_scheduler import ExponentialLR
from TimeSeriesDL.model.base_model import BaseModel
from TimeSeriesDL.utils.activations import get_activation_from_string
from TimeSeriesDL.utils.config import config


class LSTM(BaseModel):
    def __init__(
        self,
        features: int = 1,
        future_steps: int = 1,
        lstm_layers: int = 1,
        hidden_dim: int = 64,
        last_activation: str = "relu",
        lr: float = 1e-3,
        lr_decay: float = 9e-1,
        adam_betas: Tuple[float, float] = (9e-1, 999e-3),
        log: bool = True,
        tag: str = "",
        precision: torch.dtype = torch.float32
    ) -> None:
        # if logging enalbed, then create a tensorboard writer, otherwise prevent the
        # parent class to create a standard writer
        if log:
            now = datetime.now()
            self._tb_sub = now.strftime("%d%m%Y_%H%M%S")
            self._tb_path = f"runs/{tag}/LSTM/{self._tb_sub}"
            self._writer = SummaryWriter(self._tb_path)
        else:
            self._writer = False

        # initialize components using the parent class
        super(LSTM, self).__init__(self._writer)

        # LSTM hyperparameters
        self._hidden_dim = hidden_dim
        self._lstm_layers = lstm_layers

        # data parameter
        self._features = features
        self._future_steps = future_steps

        self._output_activation = get_activation_from_string(last_activation)
        self._precision = precision

        # define the layers
        self._lstm = torch.nn.LSTM(
            self._features,
            self._hidden_dim,
            self._lstm_layers,
            batch_first=True,
            dtype=self._precision,
        )
        self._linear_1 = torch.nn.Linear(
            self._hidden_dim, 64, dtype=self._precision)

        self._linear_2 = torch.nn.Linear(
            64, self._features, dtype=self._precision)

        # define optimizer, loss function and variable learning rate
<<<<<<< HEAD
        self._loss_fn = torch.nn.MSELoss()
        self._optim = torch.optim.AdamW(
            self.parameters(), lr=lr, betas=adam_betas)
=======
        self._loss_suite.add_loss_fn("MSE", torch.nn.MSELoss())
        self._loss_suite.add_loss_fn("L1", torch.nn.L1Loss())

        self._optim = torch.optim.AdamW(self.parameters(), lr=lr, betas=adam_betas)
>>>>>>> 7f34be4e
        self._scheduler = ExponentialLR(self._optim, gamma=lr_decay)

    def forward(self, x):
        # LSTM forward pass
        x, _ = self._lstm(x)

        # the last values are our predection ahead
        x = x[:, -self._future_steps:, :]

        # reduce the LSTM's output by using a few dense layers
        x = torch.relu(x)
        x = self._linear_1(x)
        x = torch.relu(x)
        x = self._linear_2(x)

        return self._output_activation(x)

    def load(self, path: str) -> None:
        self.load_state_dict(torch.load(path))
        self.eval()


config.register_model("LSTM", LSTM)<|MERGE_RESOLUTION|>--- conflicted
+++ resolved
@@ -64,16 +64,10 @@
             64, self._features, dtype=self._precision)
 
         # define optimizer, loss function and variable learning rate
-<<<<<<< HEAD
-        self._loss_fn = torch.nn.MSELoss()
-        self._optim = torch.optim.AdamW(
-            self.parameters(), lr=lr, betas=adam_betas)
-=======
         self._loss_suite.add_loss_fn("MSE", torch.nn.MSELoss())
         self._loss_suite.add_loss_fn("L1", torch.nn.L1Loss())
 
         self._optim = torch.optim.AdamW(self.parameters(), lr=lr, betas=adam_betas)
->>>>>>> 7f34be4e
         self._scheduler = ExponentialLR(self._optim, gamma=lr_decay)
 
     def forward(self, x):
