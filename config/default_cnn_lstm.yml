--- conflicted
+++ resolved
@@ -3,17 +3,6 @@
 model_args:
   log: True
   lr: 0.02
-<<<<<<< HEAD
-  lr_decay: 0.99
-  adam_betas: [0.9, 0.999]
-  kernel_size: 31
-  channels: 1
-  stride: 1
-  padding: 15
-  hidden_dim: 128
-  xavier_init: False
-  out_act: linear
-=======
   lr_decay: 0.9
   adam_betas: [0.3, 0.5]
   kernel_size: 15
@@ -22,7 +11,6 @@
   hidden_dim: 256
   xavier_init: True
   out_act: sigmoid
->>>>>>> bfd95397
 dataset_args:
   d_type: train
   normalize: True
