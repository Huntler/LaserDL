import math
from multiprocessing import freeze_support
import os
import random
import numpy as np
from tqdm import tqdm
import torch
from data.dataset import Dataset
from model.base_model import BaseModel
from utils.config import config
from torchvision import transforms
from torchvision.transforms import ToTensor, Normalize
from torch.utils.data import DataLoader
import argparse
import copy
import optuna

from utils.plotter import plot_curve
torch.manual_seed(42)
random.seed(42)
np.random.seed(42)


# TODO: add dropout to LSTM
# TODO: add multiple LSTM layers (currently only on available)


future_steps = 1
config_dict = None


def train():
    # define parameters (depending on device, lower the precision to save memory)
    device = config_dict["device"]
    precision = torch.float16 if device == "cuda" else torch.float32

    freeze_support()

    future_steps = config_dict["dataset_args"]["future_steps"]

    # load the data, normalize them and convert them to tensor
    dataset = Dataset(**config_dict["dataset_args"])
    split_sizes = [int(math.ceil(len(dataset) * 0.8)), int(math.floor(len(dataset) * 0.2))]
    
    trainset, valset = torch.utils.data.random_split(dataset, split_sizes)
    trainloader = DataLoader(trainset, **config_dict["dataloader_args"])
    valloader = DataLoader(valset, **config_dict["dataloader_args"])

    # Load test data
    test_config_dict = copy.deepcopy(config_dict)
    test_config_dict["dataset_args"]["d_type"]="test"
    test_dataset = Dataset(**test_config_dict["dataset_args"])
    testloader = DataLoader(test_dataset, **test_config_dict["dataloader_args"])

    # create model
    model_name = config_dict["model_name"]
    model: BaseModel = config.get_model(model_name)(
        input_size=dataset.sample_size, sequence_length=config_dict["dataset_args"]["sequence_length"], 
        future_steps=future_steps, **config_dict["model_args"])

    # create the model and train it, if epochs > 0
    epochs = config_dict["train_epochs"]
    if epochs == 0:
        return

    # define log path in config and move the current hyperparameters to
    # this driectory
    config_dict["evaluation"] = model.log_path
    config.store_args(f"{model.log_path}/config.yml", config_dict)

    # train the model
    print(f"Starting training of model: {model.log_path}")
    model.learn(train=trainloader, validate=valloader, test=testloader,
                epochs=config_dict["train_epochs"])
    model.save_to_default()

    return model

def load():
    device = config_dict["device"]
    precision = torch.float16 if config_dict["device"] == "cuda" else torch.float32

    future_steps = config_dict["dataset_args"]["future_steps"]
    config_dict["dataset_args"]["future_steps"] = 1

    # load the data, normalize them and convert them to tensor
    dataset = Dataset(**config_dict["dataset_args"])
    dataloader = DataLoader(dataset)

    # load the model given the path
    path = []
    root_folder = config_dict["evaluation"]
    for file in os.listdir(root_folder):
        if ".torch" in file:
            path.append(file)
    if len(path) == 0:
        print("No model to evaluate.")
    path = f"{root_folder}/{max(path)}"

    # create the model instance based on an already trained model
    _config_dict = config_dict
    _config_dict["model_args"]["log"] = False
    model_class = config.get_model(name=config_dict["model_name"])
    model: BaseModel = model_class(
        input_size=dataset.sample_size, sequence_length=config_dict["dataset_args"]["sequence_length"], 
        future_steps=1, precision=precision, **_config_dict["model_args"])
    model.load(path)

    # do the prediction in a recursive fashion 
    actual_data = []
    pred_data = []
    index = 0
    losses = []
    for X, y in tqdm(dataloader):
        seq_len = X.size(1)
        if index == 0:
            pass
        elif index < seq_len and len(pred_data) < future_steps:
            sub_seq = torch.tensor(pred_data)
            sub_seq = torch.unsqueeze(sub_seq, 0)
            sub_seq = torch.unsqueeze(sub_seq, -1)
            X[:, :index] = sub_seq
        else:
            sub_seq = torch.tensor(pred_data[-seq_len:])
            sub_seq = torch.unsqueeze(sub_seq, 0)
            sub_seq = torch.unsqueeze(sub_seq, -1)
            X = sub_seq

        predicted = model.predict(X)
        actual = list(y.ravel().numpy())

        pred_data += predicted
        actual_data += actual

        loss = abs(predicted[0] - actual[0])
        losses.append(loss)

        index += 1

        if index == future_steps:
            index = 0

<<<<<<< HEAD
    pred_data = np.array([[i, dataset.scale_back([[d]])] for i, d in enumerate(pred_data)])
    actual_data = np.array([[i, dataset.scale_back([[d]])] for i, d in enumerate(actual_data)])
=======
    mae_mean = np.mean(losses)
    print("MAE Loss mean for test data: " + str(mae_mean))

    pred_data = np.array([[i, d] for i, d in enumerate(pred_data)])
    actual_data = np.array([[i, d] for i, d in enumerate(actual_data)])
>>>>>>> bfd95397
    d_type = config_dict["dataset_args"]["d_type"]
    plot_curve(data=[actual_data, pred_data], data_name=["actual", "prediction"],
               title=f"Look ahead: {future_steps}", save_path=f"{root_folder}/look_ahead_{future_steps}_{d_type}.png")




l = list(range(1, 200))
new_l = [item for item in l if item % 5 == 0]
trial_seq_lens = []

def objective(trial):
    x = new_l[trial.number]

    config_dict["dataset_args"]["sequence_length"] = x
    trial_seq_lens.append(x)
    print("Training model with sequence length: " + str(x))
    model = train()

    (acc, var, mse, rmse, mae) = model.test_stats
    return acc

def fine_tune_seq_len():
    study = optuna.create_study(direction=optuna.study.StudyDirection.MAXIMIZE)
    study.optimize(objective, n_trials=40)

    best_seq_len = trial_seq_lens[study.best_trial.number]
    print("Best performing seqence length is " + str(best_seq_len))

if __name__ == "__main__":
    parser = argparse.ArgumentParser(
        description=""
    )
    parser.add_argument("--config", dest="config", help="")
    parser.add_argument("--load", dest="load", help="")
    parser.add_argument("--fine_tune", dest="fine_tune", help="")

    args = parser.parse_args()

    if args.fine_tune:
        config_dict = config.get_args(args.fine_tune)
        fine_tune_seq_len()

    if args.config:
        config_dict = config.get_args(args.config)
        future_steps = 1
        train()
        config_dict["dataset_args"]["d_type"] = "test"
        config_dict["dataset_args"]["future_steps"] = 200
        load()

    if args.load:
        config_dict = config.get_args(args.load)
        load()<|MERGE_RESOLUTION|>--- conflicted
+++ resolved
@@ -140,21 +140,14 @@
         if index == future_steps:
             index = 0
 
-<<<<<<< HEAD
-    pred_data = np.array([[i, dataset.scale_back([[d]])] for i, d in enumerate(pred_data)])
-    actual_data = np.array([[i, dataset.scale_back([[d]])] for i, d in enumerate(actual_data)])
-=======
     mae_mean = np.mean(losses)
     print("MAE Loss mean for test data: " + str(mae_mean))
 
-    pred_data = np.array([[i, d] for i, d in enumerate(pred_data)])
-    actual_data = np.array([[i, d] for i, d in enumerate(actual_data)])
->>>>>>> bfd95397
+    pred_data = np.array([[i, dataset.scale_back([[d]])] for i, d in enumerate(pred_data)])
+    actual_data = np.array([[i, dataset.scale_back([[d]])] for i, d in enumerate(actual_data)])
     d_type = config_dict["dataset_args"]["d_type"]
     plot_curve(data=[actual_data, pred_data], data_name=["actual", "prediction"],
                title=f"Look ahead: {future_steps}", save_path=f"{root_folder}/look_ahead_{future_steps}_{d_type}.png")
-
-
 
 
 l = list(range(1, 200))
