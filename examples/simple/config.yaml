dataset:
  sequence_length: 2500
  future_steps: 200
  path: 
    - ./examples/train_1.mat
    - ./examples/train_2.mat
    - ./examples/train_3.mat
  
testset:
  sequence_length: 2500
<<<<<<< HEAD
  future_steps: 200
=======
  future_steps: 100
>>>>>>> 9a8fc43e
  path: ./examples/train_4.mat
  
dataloader:
  batch_size: 128
  shuffle: True

trainer:
  epochs: 10
  save_every: 2

loss_suite:
  main: MSELoss
  log:
    - L1Loss
  optimizer: Adam
  lr: 0.001
  lr_decay: 0.999

model_name: ConvLSTM
model_path: None
model:
  sequence_length: 2500
  future_steps: 200
  features: 5
  latent_size: 16
  kernel_size: 25
  stride: 10
  padding: 0
  lstm_layers: 2
  hidden_dim: 128

precision: float32
device: mps<|MERGE_RESOLUTION|>--- conflicted
+++ resolved
@@ -8,11 +8,7 @@
   
 testset:
   sequence_length: 2500
-<<<<<<< HEAD
   future_steps: 200
-=======
-  future_steps: 100
->>>>>>> 9a8fc43e
   path: ./examples/train_4.mat
   
 dataloader:
